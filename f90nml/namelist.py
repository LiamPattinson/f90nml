--- conflicted
+++ resolved
@@ -409,15 +409,9 @@
 
     @property
     def compressed(self):
-<<<<<<< HEAD
         r"""Set whether the namelist should be written compressed,
         i.e. whether arrays should be written as 1, 2, 2 or as 1, 2*2
 
-=======
-        r"""Set whether the namelist should be written compressed, 
-        i.e. whether arrays should be written as 1, 2, 2 or as 1, 2*2
-        
->>>>>>> 945ff73c
         :type: ``bool``
         :default: ``False``
         """
@@ -642,11 +636,6 @@
 
             if self._compressed:
                 v_values = self._compress(v_values)
-<<<<<<< HEAD
-
-=======
-            
->>>>>>> 945ff73c
             for i_val, v_val in enumerate(v_values):
                 # Increase column width if the header exceeds this value
                 if len(v_header) >= self.column_width:
@@ -823,16 +812,8 @@
         """
         # Assertions that the input is in the format we want: [n, v]
         # Where n is the number of successive values of v
-<<<<<<< HEAD
         n, v = value
         assert isinstance(n, int)
-=======
-        try:
-            n, v = value
-            assert isinstance(n, int)
-        except:
-            raise TypeError("for the compressed representation we need a len-2 list of n, v")
->>>>>>> 945ff73c
         if value[0] == 1:
             return self._f90repr(value[1])
         else:
@@ -841,15 +822,10 @@
     def _compress(self, values):
         """ (list) -> (list of list(int, *))
 
-<<<<<<< HEAD
         Returns a compressed list, where each element is a list of two
         elements:
         The first is the number of successive identical elements in the
         input list `values`,
-=======
-        Returns a compressed list, where each element is a list of two elements:
-        The first is the number of successive identical elements in the input list `values`,
->>>>>>> 945ff73c
         the second is the element.
 
         >>> _compress(Namelist, [1, 1, 1, 2, 1, 1])
@@ -857,21 +833,11 @@
         """
         if len(values) < 1:
             return []
-<<<<<<< HEAD
-
-=======
-        
->>>>>>> 945ff73c
         last_value = values[0]
         c_values = [[1, last_value]]
 
         if len(values) == 1:
             return c_values
-<<<<<<< HEAD
-
-=======
-        
->>>>>>> 945ff73c
         for value in values[1:]:
             if value == last_value:
                 c_values[-1][0] += 1
@@ -880,10 +846,6 @@
                 last_value = value
         return c_values
 
-<<<<<<< HEAD
-=======
-
->>>>>>> 945ff73c
 
 def is_nullable_list(val, vtype):
     """Return True if list contains either values of type `vtype` or None."""
